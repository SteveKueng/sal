# Sal Dockerfile
<<<<<<< HEAD
# Version 0.3
FROM ubuntu:14.04.4
=======
# Version 0.4
FROM ubuntu:14.04
>>>>>>> 3a50c4ac

MAINTAINER Graham Gilbert <graham@grahamgilbert.com>

ENV HOME /root
ENV DEBIAN_FRONTEND noninteractive
ENV APPNAME Sal
ENV APP_DIR /home/docker/sal
ENV DOCKER_SAL_TZ Europe/London
ENV DOCKER_SAL_ADMINS Docker User, docker@localhost
ENV DOCKER_SAL_LANG en_GB
ENV DOCKER_SAL_DISPLAY_NAME Sal
ENV DOCKER_SAL_DEBUG false

ADD / $APP_DIR
RUN apt-get update && \
    apt-get install -y libc-bin && \
    apt-get install -y software-properties-common && \
    apt-get -y update && \
    add-apt-repository -y ppa:nginx/stable && \
    apt-get -y install \
    git \
    python-setuptools \
    nginx \
    postgresql \
    postgresql-contrib \
    libpq-dev \
    python-dev \
    supervisor \
    libffi-dev && \
    apt-get clean && \
    rm -rf /var/lib/apt/lists/* /tmp/* /var/tmp/*
RUN easy_install pip && \
    pip install -r $APP_DIR/setup/requirements.txt && \
    pip install psycopg2==2.5.3 && \
    pip install gunicorn && \
    pip install setproctitle
ADD docker/nginx/nginx-env.conf /etc/nginx/main.d/
ADD docker/nginx/sal.conf /etc/nginx/sites-enabled/sal.conf
ADD docker/nginx/nginx.conf /etc/nginx/nginx.conf
ADD docker/settings.py $APP_DIR/sal/
ADD docker/settings_import.py $APP_DIR/sal/
ADD docker/brute_settings.py $APP_DIR/sal/
ADD docker/wsgi.py $APP_DIR/
ADD docker/gunicorn_config.py $APP_DIR/
ADD docker/django/management/ $APP_DIR/sal/management/
ADD docker/run.sh /run.sh
ADD docker/supervisord.conf $APP_DIR/supervisord.conf

RUN update-rc.d -f postgresql remove && \
    update-rc.d -f nginx remove && \
    rm -f /etc/nginx/sites-enabled/default && \
    mkdir -p /home/app && \
    mkdir -p /home/backup && \
    ln -s $APP_DIR /home/app/sal

EXPOSE 8000

CMD ["/run.sh"]

VOLUME ["$APP_DIR/plugins"]<|MERGE_RESOLUTION|>--- conflicted
+++ resolved
@@ -1,11 +1,6 @@
 # Sal Dockerfile
-<<<<<<< HEAD
-# Version 0.3
+# Version 0.4
 FROM ubuntu:14.04.4
-=======
-# Version 0.4
-FROM ubuntu:14.04
->>>>>>> 3a50c4ac
 
 MAINTAINER Graham Gilbert <graham@grahamgilbert.com>
 
