#!/bin/bash

<<<<<<< HEAD
current_version="2.5.1"
=======
current_version="2.6.0"
>>>>>>> c8dbb018
pushd `dirname $0` > /dev/null
SCRIPTPATH=`pwd`


# based on http://tgoode.com/2014/06/05/sensible-way-increment-bundle-version-cfbundleversion-xcode
if git rev-parse --is-inside-work-tree 2> /dev/null > /dev/null; then
    echo "Setting Version to Git rev-list --count"
    build_number=$(git rev-list HEAD --count)
    # This will always be one commit behind, so this makes it current
    build_number=$((build_number+1))
    /usr/bin/defaults write "${SCRIPTPATH}/sal/version.plist" version "$current_version.$build_number"
    /usr/bin/plutil -convert xml1 "${SCRIPTPATH}/sal/version.plist"
else
    echo "Not in a Git repo, not setting Version"
fi
popd > /dev/null<|MERGE_RESOLUTION|>--- conflicted
+++ resolved
@@ -1,10 +1,6 @@
 #!/bin/bash
 
-<<<<<<< HEAD
-current_version="2.5.1"
-=======
 current_version="2.6.0"
->>>>>>> c8dbb018
 pushd `dirname $0` > /dev/null
 SCRIPTPATH=`pwd`
 
