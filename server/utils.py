import hashlib
import itertools
import json
import logging
import os
import plistlib
import time
import xml.etree.ElementTree as ET
from distutils.version import LooseVersion
from itertools import chain

import requests

from django.conf import settings
from django.contrib.staticfiles.templatetags.staticfiles import static
from django.core.exceptions import ValidationError
from django.db import connection
from django.db.models import Count, Max
from django.shortcuts import get_object_or_404

from sal.decorators import is_global_admin
from sal.plugin import BasePlugin, MachinesPlugin, OldPluginAdapter, PluginManager
from server.models import *
from server.text_utils import safe_unicode


PLUGIN_ORDER = [
    'Activity', 'Status', 'OperatingSystem', 'MunkiVersion', 'Uptime', 'Memory', 'DiskSpace',
    'PendingAppleUpdates', 'Pending3rdPartyUpdates', 'Encryption', 'Gatekeeper', 'Sip',
    'XprotectVersion']
TRUTHY = {'TRUE', 'YES'}
FALSY = {'FALSE', 'NO'}
STRINGY_BOOLS = TRUTHY.union(FALSY)
TWENTY_FOUR_HOURS = 86400


<<<<<<< HEAD
def get_instance_and_groups(group_type, group_id):
    if group_type == 'all':
        return
=======
def db_table_exists(table_name):
    return table_name in connection.introspection.table_names()


def safe_unicode(s):
    if isinstance(s, unicode):
        return s.encode('utf-8', errors='replace')
    else:
        return s
>>>>>>> ec9b1791

    model = GROUP_NAMES[group_type]

    try:
        instance = get_object_or_404(model, pk=group_id)
    except ValueError:
        # Sal allows machine serials instead of machine ID in URLs.
        # Handle that special case.
        if model is Machine:
            instance = get_object_or_404(model, serial=group_id)

    result = {'instance': instance, 'model': model}

    if isinstance(instance, MachineGroup):
        result['business_unit'] = instance.business_unit
    elif isinstance(instance, Machine):
        result['business_unit'] = instance.machine_group.business_unit
    else:
        result['business_unit'] = instance

    return result


def get_server_version():
    current_dir = os.path.dirname(os.path.realpath(__file__))
    version = plistlib.readPlist(os.path.join(os.path.dirname(current_dir), 'sal', 'version.plist'))
    return version['version']


def get_current_release_version_number():
    """Get the currently available Sal version.

    Returns:
        (str) Version number if it could be retrieved, otherwise None.
    """
    current_version = None
    try:
        response = requests.get('https://version.salopensource.com')
        if response.status_code == 200:
            current_version = response.text
    except requests.exceptions.RequestException:
        pass
    return current_version


def get_install_type():
    if os.path.exists('/home/docker'):
        return 'docker'
    else:
        return 'bare'


def send_report():
    """Send report data if last report was sent over 24 hours ago.

    Returns:
        (str) current Sal version number or None if there was a problem
        retrieving it. This will return regardless of whether the report
        needed to be sent.
    """
    last_sent = get_setting('last_sent_data', 0)

    current_time = time.time()

    if last_sent < (current_time - TWENTY_FOUR_HOURS):
        output = {}

        # get total number of machines
        output['machines'] = Machine.objects.count()

        # get list of plugins
        output['plugins'] = [p.name for p in chain(Plugin.objects.all(), Report.objects.all())]

        # get install type
        output['install_type'] = get_install_type()

        # get database type
        output['database'] = settings.DATABASES['default']['ENGINE']

        # version
        current_dir = os.path.dirname(os.path.realpath(__file__))
        version = plistlib.readPlist(
            os.path.join(os.path.dirname(current_dir), 'sal', 'version.plist'))
        output['version'] = version['version']
        # plist encode output
        post_data = plistlib.writePlistToString(output)
        response = requests.post('https://version.salopensource.com', data={"data": post_data})
        set_setting('last_sent_data', int(current_time))
        print response.status_code
        if response.status_code == 200:
            return response.text
        else:
            return None
    else:
        return get_current_release_version_number()


def check_version():
    """Compare running version to available version and return info.

    This function honors the `next_notify_date` = 'never' setting, and only
    returns data if a notification is due to be delivered.

    Returns:
        dict:
            'new_version_available': (bool)
            'new_version': (str) Version number of available update.
            'current_version': (str) Version of running server.
    """
    # TODO: This is just to keep the values the same from existing code.
    result = {'new_version_available': False, 'new_version': False, 'server_version': False}

    server_version = get_server_version()
    # Grab this from the database so we're not making requests all
    # the time.
    current_release_version = get_setting('current_version', '0')

    # Only do something if running version is out of date.
    if LooseVersion(current_release_version) > LooseVersion(server_version):
        # Determine whether to notify, or just not bother.
        next_notify_date = get_setting('next_notify_date', 0)
        if next_notify_date == 'never':
            last_notified_version = get_setting('last_notified_version')
            if last_notified_version != current_release_version:
                set_setting('last_notified_version', current_release_version)
                set_setting('next_notify_date', '')

        current_time = time.time()
        if current_time > next_notify_date:
            result['new_version_available'] = True
            result['server_version'] = server_version
            result['current_release_version'] = current_release_version

    return result


def is_postgres():
    postgres_backend = 'django.db.backends.postgresql_psycopg2'
    db_setting = settings.DATABASES['default']['ENGINE']
    return db_setting == postgres_backend


def friendly_machine_model(machine):
    # See if the machine's model already has one (and only one) friendly name
    output = None
    friendly_names = Machine.objects.filter(machine_model=machine.machine_model).\
        values('machine_model_friendly').\
        annotate(num_models=Count('machine_model_friendly', distinct=True)).distinct()
    for name in friendly_names:
        if name['num_models'] == 1:
            output = name['machine_model_friendly']
            break

    if not output and not machine.serial.startswith('VM') and machine.os_family == 'Darwin':
        if len(machine.serial) == 12:
            serial_snippet = machine.serial[-4:]
        else:
            # older models product code is the last three characters of the serial
            serial_snippet = machine.serial[-3:]
        payload = {'cc': serial_snippet}
        output = None
        try:
            r = requests.get('http://support-sp.apple.com/sp/product', params=payload)
        except requests.exceptions.RequestException as e:
            print machine.serial
            print e

        try:
            output = ET.fromstring(r.text).find('configCode').text
        except Exception:
            print 'Did not receive a model name for %s, %s. Error:' % (
                machine.serial, machine.machine_model)

    return output


def display_time(seconds, granularity=2):
    result = []
    intervals = (
        ('weeks', 604800),  # 60 * 60 * 24 * 7
        ('days', 86400),    # 60 * 60 * 24
        ('hours', 3600),    # 60 * 60
        ('minutes', 60),
        ('seconds', 1),
    )
    for name, count in intervals:
        value = seconds // count
        if value:
            seconds -= value * count
            if value == 1:
                name = name.rstrip('s')
            result.append("{} {}".format(value, name))
    return ', '.join(result[:granularity])


def get_setting(name, default=None):
    """Get a SalSetting from the database.

    If a setting is not in the database, and a default has been provided
    in 'sal/default_sal_settings.json', create it with that value.
    If no setting exists, and it's not in the defaults file, return
    default argument (default of `None`).

    Args:
        name (str): Name of SalSetting to retrieve.
        default (str, bool, float, int, None): Default value to return
            if setting has no value, the settings file has no configured
            defaults. Defaults to `None`.

    Returns:
        None: Value is an empty string or if the setting is absent from
            the database and has no default setting.
        int: Value is all digits with no decimal place.
        float: Value can be cast to a float.
        bool: If value is (any case) True, False, Yes, No.
        str: Anything else.

    """

    # Make sure migrations have run, otherwise return default
    if not db_table_exists('server_salsetting'):
        default_settings = get_defaults()
        for item in default_settings:
            if item['name'] == name:
                default = item['value']
                break
        return default

    try:
        setting = SalSetting.objects.get(name=name)
    except SalSetting.DoesNotExist:
        # Let's just refresh all of the missing defaults.
        add_default_sal_settings()
        # And try one more time.
        try:
            setting = SalSetting.objects.get(name=name)
        except SalSetting.DoesNotExist:
            # Otherwise, fall back to the default argument.
            return default

    # Cast values to python datatypes.
    value = setting.value.strip()
    if not value:
        return None if default is None else default
    elif value.isdigit():
        return int(value)
    elif is_float(value):
        return float(value)
    elif value.upper() in STRINGY_BOOLS:
        return True if value.upper() in TRUTHY else False
    else:
        return value


def add_default_sal_settings():
    """Add in missing default settings to database."""
    default_sal_settings = get_defaults()
    for setting in default_sal_settings:
        _, created = SalSetting.objects.get_or_create(
            name=setting['name'], defaults={'value': setting['value']})


def get_defaults():
    """Get the default settings from our defaults file."""
    # The file is stored in the project root /sal folder.
    default_sal_settings_path = os.path.join(
        os.path.dirname(os.path.abspath(__file__)), "../sal", 'default_sal_settings.json')
    with open(default_sal_settings_path) as handle:
        default_sal_settings = json.load(handle)

    return default_sal_settings


def set_setting(name, value):
    """Set SalSetting with `name` to `value`.

    Args:
        name (str): Name of SalSetting to set.
        value (str or with __str__ method): Value to set. Must be
            castable to str.

    Returns:
        False if setting was not set (value conversion failed) or True
        if setting was successfully set.
    """
    try:
        value = str(value)
    except ValueError:
        return False

    obj, created = SalSetting.objects.get_or_create(name=name, defaults={'value': value})
    if not created:
        obj.value = value
        obj.save()
    return True


def is_float(value):
    try:
        float(value)
        return True
    except ValueError:
        return False


# Plugin utilities

def process_plugin_script(results, machine):
    rows_to_create = []

    results = get_newest_plugin_results(results)

    for plugin in results:
        plugin_name = plugin['plugin']
        historical = plugin.get('historical', False)
        if not historical:
            PluginScriptSubmission.objects.filter(
                machine=machine, plugin=safe_unicode(plugin_name)).delete()

        plugin_script = PluginScriptSubmission(
            machine=machine, plugin=safe_unicode(plugin_name), historical=historical)
        plugin_script.save()
        data = plugin.get('data')
        for key, value in data.items():
            plugin_row = PluginScriptRow(
                submission=safe_unicode(plugin_script),
                pluginscript_name=safe_unicode(key),
                pluginscript_data=safe_unicode(value),
                submission_and_script_name=(safe_unicode('{}: {}'.format(plugin_name, key))))
            if is_postgres():
                rows_to_create.append(plugin_row)
            else:
                plugin_row.save()

    if is_postgres():
        PluginScriptRow.objects.bulk_create(rows_to_create)


def get_newest_plugin_results(results):
    """Get the newest, correct results from plugin scripts.

    If the sal scripts fail to complete the plugin process, duplicate
    entries can be introduced into the results. Filter out all but the
    newest result for each plugin.
    Drop any results that don't have the required keys.
    """
    results = [result for result in results if is_valid_plugin_result(result)]

    # Since the last write to each dictionary key in this comprehension is
    # also the newest, (the sal_postflight appends results to the end), we can
    # then use just the `values()` method to get back a list of plugin results
    # dicts.
    return {result['plugin']: result for result in results}.values()


def is_valid_plugin_result(result):
    return not any(key not in result for key in ('plugin', 'data'))


def get_plugin_scripts(plugin, hash_only=False, script_name=None):
    """Get script files from plugins 'scripts' dir.

    Also, can retrieve a single script by name. Return value is always
    a list!

    Args:
        plugin (yapsy.PluginInfo): Plugin returned from a PluginManager.
        hash_only (bool): Return just the hash of the scripts or the
            entire script. Optional, defaults to False.
        script_name (str): Name of script to retrieve. Optional,
            defaults to None.

    Returns:
        List of dicts with key/value pairs of:
            plugin (str): Name of plugin.
            filename (str): Path to plugin.
            hash (str): SHA256 hash of script contents (hash_only).
            content (str): Content of script (NOT hash_only).
    """
    results = []
    plugin_path = os.path.join(plugin.path, 'scripts')
    server_path = os.path.abspath(os.path.join(plugin.path, '..', 'scripts'))
    if os.path.exists(plugin_path):
        scripts_dir = plugin_path
    elif os.path.exists(server_path):
        scripts_dir = server_path
    else:
        return results

    if script_name:
        dir_contents = [script_name]
    else:
        dir_contents = os.listdir(scripts_dir)

    for script in dir_contents:
        path = os.path.join(scripts_dir, script)
        try:
            with open(path, "r") as script_handle:
                script_content = script_handle.read()

            if not script_content.startswith('#!'):
                continue
        except IOError:
            continue

        script_output = {'plugin': plugin.name, 'filename': script}
        script_output['hash'] = hashlib.sha256(script_content).hexdigest()
        if not hash_only:
            script_output['content'] = script_content

        results.append(script_output)

    return results


def run_plugin_processing(machine, report_data):
    enabled_reports = Report.objects.all()
    enabled_plugins = Plugin.objects.all()
    enabled_detail_plugins = MachineDetailPlugin.objects.all()
    for enabled_plugin in itertools.chain(enabled_reports, enabled_plugins, enabled_detail_plugins):
        plugin = PluginManager().get_plugin_by_name(enabled_plugin.name)
        if plugin:
            plugin.plugin_object.checkin_processor(machine, report_data)


def load_default_plugins():
    """Add in default plugins if there are none configured."""
    if not Plugin.objects.exists():
        for order, item in enumerate(PLUGIN_ORDER):
            Plugin.objects.create(name=item, order=order)


def reload_plugins_model():
    """Set plugin types and descriptions, and remove now-absent from db."""
    if settings.DEBUG:
        logging.getLogger('yapsy').setLevel(logging.WARNING)

    load_default_plugins()

    yapsy_plugins = PluginManager().get_all_plugins()
    found = {plugin.name for plugin in yapsy_plugins}

    for model in (Plugin, Report, MachineDetailPlugin):
        _update_plugin_record(model, yapsy_plugins, found)


# TODO: This is a place to remove plugin `type`.
# TODO: I don't believe ANY plugin gets the OS family value set correctly. We don't need it in the
# DB anyway.
def _update_plugin_record(model, yapsy_plugins, found):
    """Remove absent plugins, and refresh plugin type and description.

    Values are validated prior to saving, and will log errors.

    Args:
        model (plugin subclassing django.db.models.Model): Model to
            refresh and clean.
        yapsy_plugins (list): Loaded plugins from yapsy manager.
        found (container): Names of plugins found by yapsy manager.
    """
    all_plugins = model.objects.all()
    # First, clean out all DB plugins that no-longer exist in plugins
    # folder.
    for plugin in all_plugins:
        if plugin.name not in found:
            plugin.delete()

    for plugin in yapsy_plugins:
        try:
            dbplugin = all_plugins.get(name=plugin.name)
        except model.DoesNotExist:
            continue

        plugin_object = plugin.plugin_object

        if hasattr(model, 'type'):
            try:
                declared_type = plugin.plugin_object.get_plugin_type()
            except AttributeError:
                declared_type = model._meta.get_field('type').default

            dbplugin.type = declared_type

        # TODO: Investigate whether we should include the request in this call.
        dbplugin.description = plugin_object.get_description()

        try:
            dbplugin.full_clean()
            dbplugin.save()
        except ValidationError as err:
            print "Plugin: '{}' could not be validated due to error(s): '{}', removing.".format(
                dbplugin.name, ", ".join(err.messages))


# TODO: This needs attention
def disabled_plugins(plugin_kind='main'):
    plugin_models = {'main': (Plugin, 'builtin'), 'report': (Report, 'report'),
                     'machine_detail': (MachineDetailPlugin, 'machine_detail')}
    output = []

    for plugin in PluginManager().get_all_plugins():
        plugin_type = plugin.plugin_object.get_plugin_type(None)

        # Filter out plugins of other types.
        if plugin_type != plugin_models[plugin_kind][1]:
            continue

        model, _ = plugin_models.get(plugin_kind, (None, None))
        if model:
            try:
                model.objects.get(name=plugin.name)
            except model.DoesNotExist:
                item = {}
                item['name'] = plugin.name
                if model == MachineDetailPlugin:
                    try:
                        supported_os_families = plugin.plugin_object.get_supported_os_families()
                    except AttributeError:
                        supported_os_families = ['Darwin', 'Windows', 'Linux', 'ChromeOS']
                    item['os_families'] = supported_os_families

                output.append(item)

    return output


# TODO: This needs attention
def unique_plugin_order(plugin_type='builtin'):
    if plugin_type == 'builtin':
        plugins = Plugin.objects.all()
    elif plugin_type == 'report':
        plugins = Report.objects.all()
    elif plugin_type == 'machine_detail':
        plugins = MachineDetailPlugin.objects.all()
    else:
        plugins = Plugin.objects.all()
    id_max = plugins.aggregate(Max('order'))['order__max']
    id_next = id_max + 1 if id_max else 1
    return id_next


def remove_hidden_plugins(plugin_data, group_type='all', group_id=None):
    if group_type == 'all':
        for item in plugin_data:
            if item['name'] in settings.HIDE_PLUGIN_FROM_FRONT_PAGE:
                plugin_data.remove(item)

    else:
        if group_type == 'business_unit':
            business_unit = get_object_or_404(BusinessUnit, pk=group_id)
            machine_group = None
        elif group_type == 'machine_group':
            machine_group = get_object_or_404(MachineGroup, pk=group_id)
            business_unit = machine_group.business_unit

        for item in plugin_data:
            # remove the plugins that are set to only be shown on the front page
            if item['name'] in settings.LIMIT_PLUGIN_TO_FRONT_PAGE:
                plugin_data.remove(item)

            # remove the plugins that are to be hidden from this BU
            hidden = settings.HIDE_PLUGIN_FROM_BUSINESS_UNIT
            if item['name'] in hidden and business_unit.id in hidden[item['name']]:
                plugin_data.remove(item)

            # remove the plugins that are to be hidden from this Machine Group
            if machine_group:
                hidden = settings.HIDE_PLUGIN_FROM_MACHINE_GROUP
                if item['name'] in hidden and machine_group.id in hidden[item['name']]:
                    plugin_data.remove(item)

    return plugin_data


def order_plugin_output(plugin_data, group_type='all', group_id=None):
    col_width = 12
    total_width = 0

    for item in plugin_data:
        if total_width + item['width'] > col_width:
            item['html'] = '\n</div>\n\n<div class="row">\n' + item['html']
            total_width = item['width']
        else:
            total_width = item['width'] + total_width

    return plugin_data


def get_report_names(plugins):
    return Report.objects.values_list('name', flat=True)


def get_plugin_placeholder_markup(plugins, group_type='all', group_id=None):
    result = []
    manager = PluginManager()

    for enabled_plugin in Plugin.objects.order_by('order'):
        name = enabled_plugin.name
        yapsy_plugin = manager.get_plugin_by_name(name)
        plugin_object = yapsy_plugin.plugin_object
        width = plugin_object.get_widget_width(group_type=group_type, group_id=group_id)
        html = ('<div id="plugin-{}" class="col-md-{}">\n'
                '    <img class="center-block blue-spinner" src="{}"/>\n'
                '</div>\n'.format(name, width, static('img/blue-spinner.gif')))
        result.append({'name': name, 'width': width, 'html': html})

    output = remove_hidden_plugins(result, group_type, group_id)
    return order_plugin_output(output, group_type, group_id)


def get_machine_detail_placeholder_markup(machine):
    manager = PluginManager()
    result = []
    for enabled_plugin in MachineDetailPlugin.objects.order_by('order'):
        yapsy_plugin = manager.get_plugin_by_name(enabled_plugin.name)
        if yapsy_plugin:
            html = ('<div id="plugin-{}">'
                    '    <img class="center-block blue-spinner" src="{}"/>'
                    '</div>'.format(enabled_plugin.name, static('img/blue-spinner.gif')))

            result.append({'name': enabled_plugin.name, 'html': html})

    return result<|MERGE_RESOLUTION|>--- conflicted
+++ resolved
@@ -34,21 +34,14 @@
 TWENTY_FOUR_HOURS = 86400
 
 
-<<<<<<< HEAD
+def db_table_exists(table_name):
+    return table_name in connection.introspection.table_names()
+
+
 def get_instance_and_groups(group_type, group_id):
     if group_type == 'all':
         return
-=======
-def db_table_exists(table_name):
-    return table_name in connection.introspection.table_names()
-
-
-def safe_unicode(s):
-    if isinstance(s, unicode):
-        return s.encode('utf-8', errors='replace')
-    else:
-        return s
->>>>>>> ec9b1791
+
 
     model = GROUP_NAMES[group_type]
 
